import MiniSearch from 'minisearch';
import type { MetadataRecord } from '@/core/storage/db';
import { db } from '@/core/storage/db';
import type { ConversationRecord, MessageRecord } from '@/core/models';
import {
  type SearchDocument,
  type SearchWorkerRequest,
  type SearchWorkerResponse,
  type SearchWorkerSuccessResponse,
} from '@/core/workers/searchIndexWorker.types';

const searchOptions = {
  fields: ['title', 'text'],
  storeFields: ['conversationId'],
  idField: 'id' as const,
};

const SEARCH_INDEX_METADATA_KEY = 'search:index';
const SEARCH_INDEX_VERSION = 1;

<<<<<<< HEAD
let searchIndex = createMiniSearch();
=======
const supportsWorkerEnvironment =
  typeof window !== 'undefined' && typeof window.Worker !== 'undefined';

let workerAvailable = supportsWorkerEnvironment;

let fallbackMiniSearch: MiniSearch<SearchDocument> | null = workerAvailable
  ? null
  : createMiniSearch();
>>>>>>> f7c05074
let indexReady = false;
let buildPromise: Promise<void> | null = null;

let worker: Worker | null = null;
let requestId = 0;
const pendingWorkerRequests = new Map<
  number,
  {
    resolve: (response: SearchWorkerSuccessResponse) => void;
    reject: (error: Error) => void;
  }
>();

type WorkerAction = SearchWorkerRequest['action'];

type RequestForAction<TAction extends WorkerAction> = Extract<
  SearchWorkerRequest,
  { action: TAction }
>;

type ResponseForAction<TAction extends WorkerAction> = Extract<
  SearchWorkerSuccessResponse,
  { action: TAction }
>;

function createMiniSearch() {
  return new MiniSearch<SearchDocument>(searchOptions);
}

function isWorkerActive() {
  return workerAvailable;
}

function disableWorker(error?: unknown) {
  if (!workerAvailable) {
    return;
  }

  workerAvailable = false;
  const wasIndexReady = indexReady;
  indexReady = false;
  fallbackMiniSearch = null;
  buildPromise = null;

  if (error) {
    console.warn('searchService: disabling worker, falling back to main-thread indexing', error);
  }

  if (worker) {
    worker.terminate();
    worker = null;
  }

  if (pendingWorkerRequests.size > 0) {
    const fallbackError =
      error instanceof Error ? error : new Error('Search index worker disabled');
    for (const pending of pendingWorkerRequests.values()) {
      pending.reject(fallbackError);
    }
    pendingWorkerRequests.clear();
  }

  if (wasIndexReady) {
    void buildSearchIndex().catch(rebuildError => {
      console.error('searchService: failed to rebuild search index after disabling worker', rebuildError);
    });
  }
}

function ensureWorker(): Worker {
  if (!isWorkerActive()) {
    throw new Error('Web Workers are not supported in this environment.');
  }

  if (!worker) {
    try {
      worker = new Worker(new URL('../workers/searchIndex.worker.ts', import.meta.url), {
        type: 'module',
      });
    } catch (error) {
      disableWorker(error);
      throw error instanceof Error
        ? error
        : new Error('Search index worker could not be initialised.');
    }
  }

  worker.onmessage = event => {
    const response = event.data as SearchWorkerResponse;
    const pending = pendingWorkerRequests.get(response.id);
    if (!pending) {
      return;
    }

    pendingWorkerRequests.delete(response.id);

    if (response.success) {
      pending.resolve(response);
    } else {
      pending.reject(new Error(response.error));
    }
  };

  worker.onerror = event => {
    const error = new Error(`Search index worker failed: ${event.message}`);
    disableWorker(error);
  };

  worker.onmessageerror = () => {
    const error = new Error('Search index worker failed to deserialize a message.');
    disableWorker(error);
  };

  return worker;
}

async function postToWorker<TAction extends WorkerAction>(
  action: TAction,
  payload: RequestForAction<TAction>['payload']
): Promise<ResponseForAction<TAction>> {
  const workerInstance = ensureWorker();
  const id = ++requestId;

  const request = {
    id,
    action,
    // TypeScript cannot infer the discriminated union when assigning dynamically.
    payload: payload as RequestForAction<WorkerAction>['payload'],
  } as SearchWorkerRequest;

  const responsePromise = new Promise<ResponseForAction<TAction>>((resolve, reject) => {
    pendingWorkerRequests.set(id, {
      resolve: resolve as (response: SearchWorkerSuccessResponse) => void,
      reject,
    });
  });

  try {
    workerInstance.postMessage(request satisfies SearchWorkerRequest);
  } catch (error) {
    pendingWorkerRequests.delete(id);
    disableWorker(error);
    throw error instanceof Error
      ? error
      : new Error('Search index worker could not receive a request.');
  }

  return responsePromise;
}

async function persistIndex(serializedIndex: string) {
  const record: MetadataRecord<{ version: number; index: string }> = {
    key: SEARCH_INDEX_METADATA_KEY,
    value: {
      version: SEARCH_INDEX_VERSION,
<<<<<<< HEAD
      index: JSON.stringify(searchIndex),
=======
      index: serializedIndex,
>>>>>>> f7c05074
    },
    updatedAt: new Date().toISOString(),
  };

  await db.metadata.put(record);
}

function isSearchIndexMetadata(
  record: MetadataRecord | undefined
): record is MetadataRecord<{ version: number; index: string }> {
  if (!record || typeof record.value !== 'object' || record.value === null) {
    return false;
  }

  const value = record.value as Partial<{ version: number; index: string }>;
  return typeof value.version === 'number' && typeof value.index === 'string';
}

async function initializeIndex(serializedIndex?: string | null) {
  if (isWorkerActive()) {
    try {
      await postToWorker('INIT', { serializedIndex: serializedIndex ?? null });
      return;
    } catch (error) {
      disableWorker(error);
    }
  }

  if (!serializedIndex) {
    fallbackMiniSearch = createMiniSearch();
    return;
  }

  fallbackMiniSearch = await MiniSearch.loadJSONAsync<SearchDocument>(serializedIndex, searchOptions);
}

async function restorePersistedIndex(): Promise<boolean> {
  const stored = await db.metadata.get(SEARCH_INDEX_METADATA_KEY);
  if (!isSearchIndexMetadata(stored)) {
    await initializeIndex();
    return false;
  }

  if (stored.value.version !== SEARCH_INDEX_VERSION) {
    await initializeIndex();
    return false;
  }

  try {
<<<<<<< HEAD
    searchIndex = await MiniSearch.loadJSONAsync<SearchDocument>(stored.value.index, searchOptions);
    return true;
  } catch (error) {
    console.warn('searchService: unable to restore persisted index, rebuilding', error);
    searchIndex = createMiniSearch();
=======
    await initializeIndex(stored.value.index);
    return true;
  } catch (error) {
    console.warn('searchService: unable to restore persisted index, rebuilding', error);
    await initializeIndex();
>>>>>>> f7c05074
    return false;
  }
}

async function loadDocumentsFromDatabase(): Promise<SearchDocument[]> {
  const conversations = await db.conversations.toArray();
  const messages = await db.messages.toArray();

  return [
    ...conversations.map<SearchDocument>(c => ({
      id: `conv:${c.id}`,
      text: c.title,
      title: c.title,
      conversationId: c.id,
    })),
    ...messages.map<SearchDocument>(m => ({
      id: `msg:${m.id}`,
      text: m.content,
      conversationId: m.conversationId,
    })),
  ];
}

async function rebuildIndexFromDatabase() {
  const documents = await loadDocumentsFromDatabase();

  if (isWorkerActive()) {
    try {
      const response = await postToWorker('BUILD_FULL_INDEX', { documents });
      await persistIndex(response.result.serializedIndex);
      return;
    } catch (error) {
      disableWorker(error);
    }
  }

<<<<<<< HEAD
  searchIndex = createMiniSearch();
  await searchIndex.addAllAsync(documents);
  await persistIndex();
=======
  fallbackMiniSearch = createMiniSearch();
  await fallbackMiniSearch.addAllAsync(documents);
  await persistIndex(JSON.stringify(fallbackMiniSearch));
>>>>>>> f7c05074
}

export async function buildSearchIndex() {
  if (indexReady) return;

  if (!buildPromise) {
    buildPromise = (async () => {
      const restored = await restorePersistedIndex();
      if (!restored) {
        await rebuildIndexFromDatabase();
      }
      indexReady = true;
<<<<<<< HEAD
    })().catch(error => {
      indexReady = false;
      searchIndex = createMiniSearch();
      throw error;
    }).finally(() => {
      buildPromise = null;
    });
=======
    })()
      .catch(error => {
        indexReady = false;
        if (!isWorkerActive()) {
          fallbackMiniSearch = createMiniSearch();
        }
        throw error;
      })
      .finally(() => {
        buildPromise = null;
      });
>>>>>>> f7c05074
  }

  await buildPromise;
}

export async function search(query: string): Promise<string[]> {
  if (!indexReady) {
    await buildSearchIndex();
  }

<<<<<<< HEAD
  const results = searchIndex.search(query, { prefix: true, fuzzy: 0.2 });
=======
  if (isWorkerActive()) {
    try {
      const response = await postToWorker('SEARCH', { query });
      return response.result.conversationIds;
    } catch (error) {
      disableWorker(error);
      await buildSearchIndex();
    }
  }

  if (!indexReady) {
    return [];
  }

  if (!fallbackMiniSearch) {
    return [];
  }

  const results = fallbackMiniSearch.search(query, { prefix: true, fuzzy: 0.2 });
>>>>>>> f7c05074
  const conversationIds = new Set(results.map(r => r.conversationId));
  return Array.from(conversationIds);
}

export async function upsertIntoIndex(items: Array<ConversationRecord | MessageRecord>) {
  if (items.length === 0) return;

  if (!indexReady) {
    await buildSearchIndex();
  }

  if (!indexReady) return;

  const documents: SearchDocument[] = items.map(item => {
    if ('title' in item) {
      return {
        id: `conv:${item.id}`,
        text: item.title,
        title: item.title,
        conversationId: item.id,
      } satisfies SearchDocument;
    }

    return {
      id: `msg:${item.id}`,
      text: item.content,
      conversationId: item.conversationId,
    } satisfies SearchDocument;
  });

  if (isWorkerActive()) {
    try {
      const response = await postToWorker('UPSERT', { documents });
      await persistIndex(response.result.serializedIndex);
      return;
    } catch (error) {
      disableWorker(error);
      await buildSearchIndex();
    }
  }

  if (!indexReady) {
    return;
  }

  if (!fallbackMiniSearch) {
    return;
  }

  for (const doc of documents) {
<<<<<<< HEAD
    if (searchIndex.has(doc.id)) {
      searchIndex.replace(doc);
    } else {
      searchIndex.add(doc);
=======
    if (fallbackMiniSearch.has(doc.id)) {
      fallbackMiniSearch.replace(doc);
    } else {
      fallbackMiniSearch.add(doc);
>>>>>>> f7c05074
    }
  }

  await persistIndex(JSON.stringify(fallbackMiniSearch));
}

export async function removeFromIndex(ids: string[]) {
  if (ids.length === 0) return;

  if (!indexReady) {
    await buildSearchIndex();
  }

  if (!indexReady) return;

  const messageIds = await db.messages
    .where('conversationId')
    .anyOf(ids)
    .primaryKeys();

<<<<<<< HEAD
  for (const id of ids) {
    searchIndex.discard(`conv:${id}`);
  }

  for (const messageId of messageIds) {
    searchIndex.discard(`msg:${messageId}`);
  }

  await persistIndex();
}

export function resetSearchServiceForTests() {
  searchIndex = createMiniSearch();
  indexReady = false;
  buildPromise = null;
=======
  const documentIds = [
    ...ids.map(id => `conv:${id}`),
    ...messageIds.map(id => `msg:${String(id)}`),
  ];

  if (isWorkerActive()) {
    try {
      const response = await postToWorker('REMOVE', { documentIds });
      await persistIndex(response.result.serializedIndex);
      return;
    } catch (error) {
      disableWorker(error);
      await buildSearchIndex();
    }
  }

  if (!indexReady) {
    return;
  }

  if (!fallbackMiniSearch) {
    return;
  }

  for (const docId of documentIds) {
    fallbackMiniSearch.discard(docId);
  }

  await persistIndex(JSON.stringify(fallbackMiniSearch));
>>>>>>> f7c05074
}<|MERGE_RESOLUTION|>--- conflicted
+++ resolved
@@ -18,18 +18,7 @@
 const SEARCH_INDEX_METADATA_KEY = 'search:index';
 const SEARCH_INDEX_VERSION = 1;
 
-<<<<<<< HEAD
 let searchIndex = createMiniSearch();
-=======
-const supportsWorkerEnvironment =
-  typeof window !== 'undefined' && typeof window.Worker !== 'undefined';
-
-let workerAvailable = supportsWorkerEnvironment;
-
-let fallbackMiniSearch: MiniSearch<SearchDocument> | null = workerAvailable
-  ? null
-  : createMiniSearch();
->>>>>>> f7c05074
 let indexReady = false;
 let buildPromise: Promise<void> | null = null;
 
@@ -185,11 +174,7 @@
     key: SEARCH_INDEX_METADATA_KEY,
     value: {
       version: SEARCH_INDEX_VERSION,
-<<<<<<< HEAD
       index: JSON.stringify(searchIndex),
-=======
-      index: serializedIndex,
->>>>>>> f7c05074
     },
     updatedAt: new Date().toISOString(),
   };
@@ -239,19 +224,11 @@
   }
 
   try {
-<<<<<<< HEAD
     searchIndex = await MiniSearch.loadJSONAsync<SearchDocument>(stored.value.index, searchOptions);
     return true;
   } catch (error) {
     console.warn('searchService: unable to restore persisted index, rebuilding', error);
     searchIndex = createMiniSearch();
-=======
-    await initializeIndex(stored.value.index);
-    return true;
-  } catch (error) {
-    console.warn('searchService: unable to restore persisted index, rebuilding', error);
-    await initializeIndex();
->>>>>>> f7c05074
     return false;
   }
 }
@@ -288,15 +265,9 @@
     }
   }
 
-<<<<<<< HEAD
   searchIndex = createMiniSearch();
   await searchIndex.addAllAsync(documents);
   await persistIndex();
-=======
-  fallbackMiniSearch = createMiniSearch();
-  await fallbackMiniSearch.addAllAsync(documents);
-  await persistIndex(JSON.stringify(fallbackMiniSearch));
->>>>>>> f7c05074
 }
 
 export async function buildSearchIndex() {
@@ -309,7 +280,6 @@
         await rebuildIndexFromDatabase();
       }
       indexReady = true;
-<<<<<<< HEAD
     })().catch(error => {
       indexReady = false;
       searchIndex = createMiniSearch();
@@ -317,19 +287,6 @@
     }).finally(() => {
       buildPromise = null;
     });
-=======
-    })()
-      .catch(error => {
-        indexReady = false;
-        if (!isWorkerActive()) {
-          fallbackMiniSearch = createMiniSearch();
-        }
-        throw error;
-      })
-      .finally(() => {
-        buildPromise = null;
-      });
->>>>>>> f7c05074
   }
 
   await buildPromise;
@@ -340,29 +297,7 @@
     await buildSearchIndex();
   }
 
-<<<<<<< HEAD
   const results = searchIndex.search(query, { prefix: true, fuzzy: 0.2 });
-=======
-  if (isWorkerActive()) {
-    try {
-      const response = await postToWorker('SEARCH', { query });
-      return response.result.conversationIds;
-    } catch (error) {
-      disableWorker(error);
-      await buildSearchIndex();
-    }
-  }
-
-  if (!indexReady) {
-    return [];
-  }
-
-  if (!fallbackMiniSearch) {
-    return [];
-  }
-
-  const results = fallbackMiniSearch.search(query, { prefix: true, fuzzy: 0.2 });
->>>>>>> f7c05074
   const conversationIds = new Set(results.map(r => r.conversationId));
   return Array.from(conversationIds);
 }
@@ -413,17 +348,10 @@
   }
 
   for (const doc of documents) {
-<<<<<<< HEAD
     if (searchIndex.has(doc.id)) {
       searchIndex.replace(doc);
     } else {
       searchIndex.add(doc);
-=======
-    if (fallbackMiniSearch.has(doc.id)) {
-      fallbackMiniSearch.replace(doc);
-    } else {
-      fallbackMiniSearch.add(doc);
->>>>>>> f7c05074
     }
   }
 
@@ -444,7 +372,6 @@
     .anyOf(ids)
     .primaryKeys();
 
-<<<<<<< HEAD
   for (const id of ids) {
     searchIndex.discard(`conv:${id}`);
   }
@@ -453,42 +380,11 @@
     searchIndex.discard(`msg:${messageId}`);
   }
 
-  await persistIndex();
+  await persistIndex(JSON.stringify(fallbackMiniSearch));
 }
 
 export function resetSearchServiceForTests() {
   searchIndex = createMiniSearch();
   indexReady = false;
   buildPromise = null;
-=======
-  const documentIds = [
-    ...ids.map(id => `conv:${id}`),
-    ...messageIds.map(id => `msg:${String(id)}`),
-  ];
-
-  if (isWorkerActive()) {
-    try {
-      const response = await postToWorker('REMOVE', { documentIds });
-      await persistIndex(response.result.serializedIndex);
-      return;
-    } catch (error) {
-      disableWorker(error);
-      await buildSearchIndex();
-    }
-  }
-
-  if (!indexReady) {
-    return;
-  }
-
-  if (!fallbackMiniSearch) {
-    return;
-  }
-
-  for (const docId of documentIds) {
-    fallbackMiniSearch.discard(docId);
-  }
-
-  await persistIndex(JSON.stringify(fallbackMiniSearch));
->>>>>>> f7c05074
 }