--- conflicted
+++ resolved
@@ -50,11 +50,7 @@
   folders!: Table<FolderRecord, string>;
   bookmarks!: Table<BookmarkRecord, string>;
   settings!: Table<SettingsRecord, string>;
-<<<<<<< HEAD
   jobs!: Table<JobRecord, string>;
-=======
-  metadata!: Table<MetadataRecord, string>;
->>>>>>> 61caafe2
 
   constructor() {
     super('AICompanionDB');
@@ -92,7 +88,6 @@
         });
       });
 
-<<<<<<< HEAD
     this.version(3).stores({
       conversations: 'id, updatedAt, folderId, pinned, archived',
       messages: 'id, [conversationId+createdAt], conversationId, createdAt',
@@ -104,52 +99,6 @@
       settings: 'id',
       jobs: 'id, status, runAt'
     });
-=======
-    this.version(3)
-      .stores({
-        conversations: 'id, updatedAt, folderId, pinned, archived',
-        messages: 'id, [conversationId+createdAt], conversationId, createdAt',
-        gpts: 'id, folderId, updatedAt',
-        prompts: 'id, folderId, gptId, updatedAt',
-        promptChains: 'id, updatedAt',
-        folders: 'id, parentId, kind',
-        bookmarks: 'id, [conversationId+messageId], conversationId, createdAt',
-        settings: 'id',
-        metadata: 'key'
-      })
-      .upgrade(async (transaction) => {
-        const metadataTable = transaction.table('metadata') as Table<MetadataRecord>;
-        const now = new Date().toISOString();
-
-        const existing = await metadataTable.get(ENCRYPTION_METADATA_KEY);
-        if (!existing) {
-          const encryptionMetadata: EncryptionMetadataRecord = {
-            key: ENCRYPTION_METADATA_KEY,
-            value: {
-              schemaVersion: 3,
-              dataVersion: 0,
-              pending: true
-            },
-            updatedAt: now
-          };
-          await metadataTable.put(encryptionMetadata);
-          return;
-        }
-
-        const value = existing.value as Partial<EncryptionMetadataValue>;
-        const merged: EncryptionMetadataRecord = {
-          ...existing,
-          value: {
-            schemaVersion: Math.max(value?.schemaVersion ?? 0, 3),
-            dataVersion: value?.dataVersion ?? 0,
-            pending: value?.pending ?? true,
-            lastMigrationAt: value?.lastMigrationAt
-          },
-          updatedAt: now
-        };
-        await metadataTable.put(merged);
-      });
->>>>>>> 61caafe2
   }
 }
 
