import React, { StrictMode, useEffect, useId, useMemo, useState } from 'react';
import { createRoot } from 'react-dom/client';
import { useTranslation } from 'react-i18next';

import { ensureShadowHost } from './sidebar-host';
import { Modal, ModalBody, ModalFooter, ModalHeader } from '@/ui/components/Modal';
import { Tab, TabList, TabPanel, TabPanels, Tabs } from '@/ui/components/Tabs';
import globalStylesUrl from '@/styles/global.css?url';
<<<<<<< HEAD

const HOST_ID = 'ai-companion-shadow-host';

const SIDEBAR_SELECTORS = [
  'nav[aria-label="Chat history"]',
  'nav[aria-label="Chat History"]',
  'nav[aria-label="ChatGPT history"]',
  'nav[aria-label="Conversation history"]',
  'nav[aria-label*="chat history" i]',
  'nav[aria-label*="chatgpt history" i]',
  'nav[aria-label*="conversation history" i]',
  'nav[aria-label*="history" i]',
  '[data-testid="left-sidebar"] nav',
  '[data-testid="left-sidebar"] aside',
  '[data-testid="left-sidebar"]',
  '[data-testid="left_sidebar"]',
];

const SIDEBAR_LIST_CANDIDATES = [
  'ol',
  'ul',
  '[role="list"]',
  '[data-testid="nav-list"]',
  '[data-testid="conversation-list"]',
];

let sidebarMutationObserver: MutationObserver | null = null;
let sidebarResizeObserver: ResizeObserver | null = null;
let resizeObserverTarget: HTMLElement | null = null;
let activeHost: HTMLElement | null = null;
let locationWatcher: number | null = null;
let lastKnownHref = typeof window !== 'undefined' ? window.location.href : '';

function findListWithin(element: Element | null): HTMLElement | null {
  if (!(element instanceof HTMLElement)) {
    return null;
  }

  if (element.matches(SIDEBAR_LIST_CANDIDATES.join(', '))) {
    return element;
  }

  for (const selector of SIDEBAR_LIST_CANDIDATES) {
    const list = element.querySelector(selector);
    if (list instanceof HTMLElement) {
      return list;
    }
  }

  return null;
}

function findSidebarContainer(): HTMLElement | null {
  for (const selector of SIDEBAR_SELECTORS) {
    const candidate = document.querySelector(selector) as HTMLElement | null;
    if (!candidate) {
      continue;
    }

    const scope =
      candidate.matches('nav, ol, ul, [role="list"]')
        ? candidate
        : (candidate.closest('nav, [data-testid="left-sidebar"], [data-testid="left_sidebar"]') as HTMLElement | null) ?? candidate;

    const list = findListWithin(scope);
    if (list) {
      return list;
    }
  }

  const sidebarTestId = document.querySelector('[data-testid="left-sidebar"]');
  const sidebarList = findListWithin(sidebarTestId);
  if (sidebarList) {
    return sidebarList;
  }

  const genericNav = document.querySelector(
    'nav[aria-label*="history" i], nav[aria-label*="recent" i]'
  );
  const genericList = findListWithin(genericNav);
  if (genericList) {
    return genericList;
  }

  const fallbackSidebar = document.querySelector('[data-testid*="sidebar" i]');
  const fallbackList = findListWithin(fallbackSidebar);
  if (fallbackList) {
    return fallbackList;
  }

  return null;
}

function ensureHostPlacement(): void {
  if (!activeHost) {
    return;
  }
  const sidebar = findSidebarContainer();

  if (!sidebar) {
    activeHost.setAttribute('data-ai-companion-hidden', 'true');
    if (activeHost.parentElement) {
      activeHost.remove();
    }
    if (resizeObserverTarget && sidebarResizeObserver) {
      sidebarResizeObserver.unobserve(resizeObserverTarget);
    }
    resizeObserverTarget = null;
    return;
  }

  activeHost.removeAttribute('data-ai-companion-hidden');
  if (activeHost.parentElement !== sidebar) {
    sidebar.appendChild(activeHost);
  }

  const measurementTarget =
    (sidebar.closest('[data-testid="left-sidebar"]') as HTMLElement | null) ??
    (sidebar.closest('nav') as HTMLElement | null) ??
    sidebar;

  const rect = measurementTarget.getBoundingClientRect();
  const collapsed =
    rect.width < 80 ||
    measurementTarget.offsetParent === null ||
    measurementTarget.getAttribute('data-state') === 'collapsed' ||
    measurementTarget.classList.contains('collapsed');

  if (collapsed) {
    activeHost.setAttribute('data-ai-companion-collapsed', 'true');
  } else {
    activeHost.removeAttribute('data-ai-companion-collapsed');
  }

  if (!sidebarResizeObserver) {
    sidebarResizeObserver = new ResizeObserver(() => {
      window.requestAnimationFrame(() => {
        ensureHostPlacement();
      });
    });
  }

  if (resizeObserverTarget !== measurementTarget) {
    if (resizeObserverTarget && sidebarResizeObserver) {
      sidebarResizeObserver.unobserve(resizeObserverTarget);
    }

    resizeObserverTarget = measurementTarget;
    sidebarResizeObserver.observe(measurementTarget);
  }
}

async function waitForSidebarContainer(): Promise<HTMLElement> {
  const existing = findSidebarContainer();
  if (existing) {
    return existing;
  }

  return new Promise((resolve) => {
    const observer = new MutationObserver(() => {
      const candidate = findSidebarContainer();
      if (candidate) {
        observer.disconnect();
        resolve(candidate);
      }
    });

    const target = document.body ?? document.documentElement;
    if (target) {
      observer.observe(target, { childList: true, subtree: true });
    }
  });
}

function initializeSidebarWatchers(host: HTMLElement) {
  activeHost = host;
  ensureHostPlacement();

  if (!sidebarMutationObserver) {
    sidebarMutationObserver = new MutationObserver(() => {
      ensureHostPlacement();
    });

    const target = document.body ?? document.documentElement;
    if (target) {
      sidebarMutationObserver.observe(target, {
        childList: true,
        subtree: true,
      });
    }
  }

  if (locationWatcher === null) {
    locationWatcher = window.setInterval(() => {
      if (lastKnownHref !== window.location.href) {
        lastKnownHref = window.location.href;
        ensureHostPlacement();
      }
    }, 750);
  }
}

async function ensureShadowHost(): Promise<HTMLElement> {
  const existing = document.getElementById(HOST_ID);
  if (existing) {
    initializeSidebarWatchers(existing);
    return existing;
  }

  const sidebar = await waitForSidebarContainer();
  const host = document.createElement('li');
  host.id = HOST_ID;
  sidebar.appendChild(host);
  initializeSidebarWatchers(host);
  return host;
}
=======
import { initI18n } from '@/shared/i18n';
>>>>>>> 30bd83a1

function mountReact(rootElement: HTMLElement) {
  if (rootElement.shadowRoot) {
    return rootElement.shadowRoot as ShadowRoot;
  }
  const shadow = rootElement.attachShadow({ mode: 'open' });
  const style = document.createElement('style');
  style.textContent = `
    :host {
      all: initial;
      display: list-item;
      width: 100%;
      color: inherit;
      font: inherit;
      list-style: none;
      pointer-events: auto;
    }
    :host([data-ai-companion-hidden="true"]) {
      display: none !important;
    }
    :host([data-ai-companion-collapsed="true"]) .ai-companion-label,
    :host([data-ai-companion-collapsed="true"]) .ai-companion-subtitle,
    :host([data-ai-companion-collapsed="true"]) .ai-companion-chevron {
      display: none !important;
    }
    :host([data-ai-companion-collapsed="true"]) .ai-companion-button {
      justify-content: center;
      padding: 0.75rem;
    }
    :host([data-ai-companion-collapsed="true"]) .ai-companion-panel {
      display: none !important;
    }
    *, *::before, *::after { box-sizing: border-box; }
    button { font: inherit; color: inherit; background: none; border: none; cursor: pointer; padding: 0; }
    a { color: inherit; text-decoration: none; }
    svg { display: block; }
  `;
  shadow.appendChild(style);
  const globalStyles = document.createElement('link');
  globalStyles.rel = 'stylesheet';
  globalStyles.href = globalStylesUrl;
  shadow.appendChild(globalStyles);
  const container = document.createElement('div');
  shadow.appendChild(container);
  return shadow;
}

function CompanionSidebarItem() {
  const panelId = useId();
  const [isExpanded, setExpanded] = useState(false);
  const [isModalOpen, setModalOpen] = useState(false);
  const [activeToolbar, setActiveToolbar] = useState<'history' | 'prompts' | 'media'>('history');
  const { t } = useTranslation();

  useEffect(() => {
    const host = document.getElementById(HOST_ID);
    if (!host) {
      return;
    }
    if (isExpanded) {
      host.setAttribute('data-ai-companion-open', 'true');
    } else {
      host.removeAttribute('data-ai-companion-open');
    }
  }, [isExpanded]);

  useEffect(() => {
    const host = document.getElementById(HOST_ID);
    if (!host) {
      return;
    }
    const observer = new MutationObserver(() => {
      if (host.getAttribute('data-ai-companion-collapsed') === 'true') {
        setExpanded(false);
      }
    });
    observer.observe(host, { attributes: true, attributeFilter: ['data-ai-companion-collapsed'] });
    return () => {
      observer.disconnect();
    };
  }, []);

  useEffect(() => {
    return () => {
      const host = document.getElementById(HOST_ID);
      if (host) {
        host.removeAttribute('data-ai-companion-open');
      }
    };
  }, []);

  const toolbarLabel = useMemo(() => {
    return t(`content.sidebar.toolbars.${activeToolbar}`);
  }, [activeToolbar, t]);

  const modalPoints = useMemo(() => {
    return t('content.sidebar.modal.points', { returnObjects: true }) as string[];
  }, [t]);

  const chevronClasses = `ai-companion-chevron h-4 w-4 text-slate-400 transition-transform duration-200 ${
    isExpanded ? 'rotate-180 text-slate-200' : ''
  }`;
  const panelClasses = `ai-companion-panel ${
    isExpanded
      ? 'mt-2 space-y-4 rounded-xl border border-white/10 bg-white/5 p-4 text-slate-100 shadow-lg backdrop-blur-sm'
      : 'hidden'
  }`;

  return (
<<<<<<< HEAD
    <>
      <button
        aria-controls={panelId}
        aria-expanded={isExpanded}
        aria-label="AI Companion"
        className="ai-companion-button group flex w-full items-center gap-3 rounded-lg px-3 py-2 text-left text-[13px] font-medium text-slate-200 transition-colors hover:bg-white/5 focus-visible:outline focus-visible:outline-2 focus-visible:outline-offset-2 focus-visible:outline-emerald-400"
        onClick={() => setExpanded((previous) => !previous)}
        type="button"
      >
        <span className="ai-companion-icon flex h-7 w-7 items-center justify-center rounded-md bg-gradient-to-br from-emerald-400 via-emerald-500 to-emerald-600 text-[11px] font-semibold uppercase tracking-wide text-emerald-950 shadow-sm">
          AI
        </span>
        <span className="ai-companion-label flex-1">
          <span className="block text-sm font-semibold leading-tight text-slate-100">AI Companion</span>
          <span className="ai-companion-subtitle mt-0.5 block text-xs font-normal text-slate-400">
            Quick tools & prompts
          </span>
        </span>
        <svg aria-hidden className={chevronClasses} fill="none" viewBox="0 0 20 20">
          <path
            d="M6 8l4 4 4-4"
            stroke="currentColor"
            strokeLinecap="round"
            strokeLinejoin="round"
            strokeWidth="1.5"
          />
        </svg>
      </button>
      <div aria-hidden={!isExpanded} className={panelClasses} id={panelId}>
        <header className="flex items-start justify-between gap-3">
          <div>
            <p className="text-[10px] font-semibold uppercase tracking-[0.3em] text-emerald-400">AI Companion</p>
            <h2 className="text-base font-semibold text-slate-50">{toolbarLabel}</h2>
          </div>
          <button
            className="rounded-md border border-white/10 bg-white/10 px-3 py-1.5 text-xs font-semibold uppercase tracking-wide text-slate-100 transition-colors hover:bg-white/20 focus-visible:outline focus-visible:outline-2 focus-visible:outline-offset-2 focus-visible:outline-emerald-400"
            onClick={() => setModalOpen(true)}
            type="button"
          >
            Patterns
=======
    <div className="pointer-events-auto w-full rounded-xl border border-slate-800 bg-slate-950/95 p-4 text-slate-100 shadow-xl">
      <header className="mb-4 flex items-center justify-between">
        <div>
          <p className="text-[10px] font-semibold uppercase tracking-[0.3em] text-emerald-400">
            {t('content.sidebar.title')}
          </p>
          <h2 className="text-base font-semibold">{toolbarLabel}</h2>
        </div>
        <button
          className="rounded-md border border-slate-700 px-3 py-1 text-xs uppercase tracking-wide text-slate-200"
          aria-label={t('content.sidebar.patternButtonAria')}
          onClick={() => setModalOpen(true)}
          type="button"
        >
          {t('content.sidebar.patternButton')}
        </button>
      </header>
      <Tabs defaultValue="history" onChange={(value) => setActiveToolbar(value as typeof activeToolbar)}>
        <TabList className="mb-2 flex gap-2">
          <Tab value="history">{t('content.sidebar.tabs.history')}</Tab>
          <Tab value="prompts">{t('content.sidebar.tabs.prompts')}</Tab>
          <Tab value="media">{t('content.sidebar.tabs.media')}</Tab>
        </TabList>
        <TabPanels className="rounded-md border border-slate-800 bg-slate-900/60 p-3 text-sm text-slate-200">
          <TabPanel value="history">
            <p>{t('content.sidebar.tabDescriptions.history')}</p>
          </TabPanel>
          <TabPanel value="prompts">
            <p>{t('content.sidebar.tabDescriptions.prompts')}</p>
          </TabPanel>
          <TabPanel value="media">
            <p>{t('content.sidebar.tabDescriptions.media')}</p>
          </TabPanel>
        </TabPanels>
      </Tabs>
      <Modal labelledBy="overlay-modal-heading" onClose={() => setModalOpen(false)} open={isModalOpen}>
        <ModalHeader>
          <h3 id="overlay-modal-heading" className="text-lg font-semibold text-slate-100">
            {t('content.sidebar.modal.title')}
          </h3>
          <p className="text-sm text-slate-300">{t('content.sidebar.modal.description')}</p>
        </ModalHeader>
        <ModalBody>
          <ul className="list-disc space-y-2 pl-6 text-sm text-slate-200">
            {modalPoints.map((item, index) => (
              <li key={index}>{item}</li>
            ))}
          </ul>
        </ModalBody>
        <ModalFooter>
          <button
            className="rounded-md border border-slate-700 px-3 py-2 text-xs font-semibold uppercase tracking-wide text-slate-200"
            aria-label={t('content.sidebar.modal.closeAria')}
            onClick={() => setModalOpen(false)}
            type="button"
          >
            {t('content.sidebar.modal.close')}
>>>>>>> 30bd83a1
          </button>
        </header>
        <Tabs defaultValue="history" onChange={(value) => setActiveToolbar(value as typeof activeToolbar)}>
          <TabList className="ai-companion-tabs mb-3 flex gap-2 rounded-lg bg-white/5 p-1">
            <Tab
              className="flex-1 rounded-md px-3 py-2 text-xs font-semibold uppercase tracking-[0.2em] text-slate-300 transition-colors aria-selected:bg-emerald-500 aria-selected:text-emerald-950 hover:text-slate-100 focus-visible:outline focus-visible:outline-2 focus-visible:outline-offset-2 focus-visible:outline-emerald-400"
              value="history"
            >
              History
            </Tab>
            <Tab
              className="flex-1 rounded-md px-3 py-2 text-xs font-semibold uppercase tracking-[0.2em] text-slate-300 transition-colors aria-selected:bg-emerald-500 aria-selected:text-emerald-950 hover:text-slate-100 focus-visible:outline focus-visible:outline-2 focus-visible:outline-offset-2 focus-visible:outline-emerald-400"
              value="prompts"
            >
              Prompts
            </Tab>
            <Tab
              className="flex-1 rounded-md px-3 py-2 text-xs font-semibold uppercase tracking-[0.2em] text-slate-300 transition-colors aria-selected:bg-emerald-500 aria-selected:text-emerald-950 hover:text-slate-100 focus-visible:outline focus-visible:outline-2 focus-visible:outline-offset-2 focus-visible:outline-emerald-400"
              value="media"
            >
              Media
            </Tab>
          </TabList>
          <TabPanels className="ai-companion-tab-panels space-y-3 rounded-lg border border-white/10 bg-slate-900/40 p-3 text-sm text-slate-200 shadow-inner">
            <TabPanel value="history">
              <p>
                Save and pin chats directly from the conversation view. Table presets created here sync with the dashboard.
              </p>
            </TabPanel>
            <TabPanel value="prompts">
              <p>
                Build prompt chains inline, attach them to GPT folders, and reuse them across popup and options surfaces.
              </p>
            </TabPanel>
            <TabPanel value="media">
              <p>
                Voice overlays reuse the shared modal + overlay primitives to ensure consistent focus management and styling.
              </p>
            </TabPanel>
          </TabPanels>
        </Tabs>
        <Modal labelledBy="overlay-modal-heading" onClose={() => setModalOpen(false)} open={isModalOpen}>
          <ModalHeader>
            <h3 id="overlay-modal-heading" className="text-lg font-semibold text-slate-100">
              Shared component library
            </h3>
            <p className="text-sm text-slate-300">
              Modals, tabs, and overlays are rendered within a shadow root so styles do not collide with ChatGPT.
            </p>
          </ModalHeader>
          <ModalBody>
            <ul className="list-disc space-y-2 pl-6 text-sm text-slate-200">
              <li>Keyboard shortcuts remain functional thanks to consistent escape handling.</li>
              <li>All surfaces respect RTL layouts and localized labels from the shared i18n bundle.</li>
              <li>Zustand domain stores hydrate content, popup, and options entries without prop drilling.</li>
            </ul>
          </ModalBody>
          <ModalFooter>
            <button
              className="rounded-md border border-white/10 bg-white/10 px-3 py-2 text-xs font-semibold uppercase tracking-wide text-slate-100 transition-colors hover:bg-white/20 focus-visible:outline focus-visible:outline-2 focus-visible:outline-offset-2 focus-visible:outline-emerald-400"
              onClick={() => setModalOpen(false)}
              type="button"
            >
              Close
            </button>
          </ModalFooter>
        </Modal>
      </div>
    </>
  );
}

<<<<<<< HEAD
function init() {
  ensureShadowHost().then((host) => {
    const shadow = mountReact(host);
    const container = shadow.querySelector('div:last-of-type') as HTMLDivElement | null;
    if (!container) {
      throw new Error('Failed to initialize companion overlay container');
    }
    const root = createRoot(container);
    root.render(
      <StrictMode>
        <CompanionSidebarItem />
      </StrictMode>
    );
  });
=======
async function init() {
  const host = await ensureShadowHost();
  await initI18n();
  const shadow = mountReact(host);
  const container = shadow.querySelector('div:last-of-type') as HTMLDivElement | null;
  if (!container) {
    throw new Error('Failed to initialize companion overlay container');
  }
  const root = createRoot(container);
  root.render(
    <StrictMode>
      <CompanionOverlay />
    </StrictMode>
  );
>>>>>>> 30bd83a1
}

if (document.readyState === 'loading') {
  document.addEventListener('DOMContentLoaded', () => {
    void init();
  });
} else {
  void init();
}<|MERGE_RESOLUTION|>--- conflicted
+++ resolved
@@ -6,377 +6,6 @@
 import { Modal, ModalBody, ModalFooter, ModalHeader } from '@/ui/components/Modal';
 import { Tab, TabList, TabPanel, TabPanels, Tabs } from '@/ui/components/Tabs';
 import globalStylesUrl from '@/styles/global.css?url';
-<<<<<<< HEAD
-
-const HOST_ID = 'ai-companion-shadow-host';
-
-const SIDEBAR_SELECTORS = [
-  'nav[aria-label="Chat history"]',
-  'nav[aria-label="Chat History"]',
-  'nav[aria-label="ChatGPT history"]',
-  'nav[aria-label="Conversation history"]',
-  'nav[aria-label*="chat history" i]',
-  'nav[aria-label*="chatgpt history" i]',
-  'nav[aria-label*="conversation history" i]',
-  'nav[aria-label*="history" i]',
-  '[data-testid="left-sidebar"] nav',
-  '[data-testid="left-sidebar"] aside',
-  '[data-testid="left-sidebar"]',
-  '[data-testid="left_sidebar"]',
-];
-
-const SIDEBAR_LIST_CANDIDATES = [
-  'ol',
-  'ul',
-  '[role="list"]',
-  '[data-testid="nav-list"]',
-  '[data-testid="conversation-list"]',
-];
-
-let sidebarMutationObserver: MutationObserver | null = null;
-let sidebarResizeObserver: ResizeObserver | null = null;
-let resizeObserverTarget: HTMLElement | null = null;
-let activeHost: HTMLElement | null = null;
-let locationWatcher: number | null = null;
-let lastKnownHref = typeof window !== 'undefined' ? window.location.href : '';
-
-function findListWithin(element: Element | null): HTMLElement | null {
-  if (!(element instanceof HTMLElement)) {
-    return null;
-  }
-
-  if (element.matches(SIDEBAR_LIST_CANDIDATES.join(', '))) {
-    return element;
-  }
-
-  for (const selector of SIDEBAR_LIST_CANDIDATES) {
-    const list = element.querySelector(selector);
-    if (list instanceof HTMLElement) {
-      return list;
-    }
-  }
-
-  return null;
-}
-
-function findSidebarContainer(): HTMLElement | null {
-  for (const selector of SIDEBAR_SELECTORS) {
-    const candidate = document.querySelector(selector) as HTMLElement | null;
-    if (!candidate) {
-      continue;
-    }
-
-    const scope =
-      candidate.matches('nav, ol, ul, [role="list"]')
-        ? candidate
-        : (candidate.closest('nav, [data-testid="left-sidebar"], [data-testid="left_sidebar"]') as HTMLElement | null) ?? candidate;
-
-    const list = findListWithin(scope);
-    if (list) {
-      return list;
-    }
-  }
-
-  const sidebarTestId = document.querySelector('[data-testid="left-sidebar"]');
-  const sidebarList = findListWithin(sidebarTestId);
-  if (sidebarList) {
-    return sidebarList;
-  }
-
-  const genericNav = document.querySelector(
-    'nav[aria-label*="history" i], nav[aria-label*="recent" i]'
-  );
-  const genericList = findListWithin(genericNav);
-  if (genericList) {
-    return genericList;
-  }
-
-  const fallbackSidebar = document.querySelector('[data-testid*="sidebar" i]');
-  const fallbackList = findListWithin(fallbackSidebar);
-  if (fallbackList) {
-    return fallbackList;
-  }
-
-  return null;
-}
-
-function ensureHostPlacement(): void {
-  if (!activeHost) {
-    return;
-  }
-  const sidebar = findSidebarContainer();
-
-  if (!sidebar) {
-    activeHost.setAttribute('data-ai-companion-hidden', 'true');
-    if (activeHost.parentElement) {
-      activeHost.remove();
-    }
-    if (resizeObserverTarget && sidebarResizeObserver) {
-      sidebarResizeObserver.unobserve(resizeObserverTarget);
-    }
-    resizeObserverTarget = null;
-    return;
-  }
-
-  activeHost.removeAttribute('data-ai-companion-hidden');
-  if (activeHost.parentElement !== sidebar) {
-    sidebar.appendChild(activeHost);
-  }
-
-  const measurementTarget =
-    (sidebar.closest('[data-testid="left-sidebar"]') as HTMLElement | null) ??
-    (sidebar.closest('nav') as HTMLElement | null) ??
-    sidebar;
-
-  const rect = measurementTarget.getBoundingClientRect();
-  const collapsed =
-    rect.width < 80 ||
-    measurementTarget.offsetParent === null ||
-    measurementTarget.getAttribute('data-state') === 'collapsed' ||
-    measurementTarget.classList.contains('collapsed');
-
-  if (collapsed) {
-    activeHost.setAttribute('data-ai-companion-collapsed', 'true');
-  } else {
-    activeHost.removeAttribute('data-ai-companion-collapsed');
-  }
-
-  if (!sidebarResizeObserver) {
-    sidebarResizeObserver = new ResizeObserver(() => {
-      window.requestAnimationFrame(() => {
-        ensureHostPlacement();
-      });
-    });
-  }
-
-  if (resizeObserverTarget !== measurementTarget) {
-    if (resizeObserverTarget && sidebarResizeObserver) {
-      sidebarResizeObserver.unobserve(resizeObserverTarget);
-    }
-
-    resizeObserverTarget = measurementTarget;
-    sidebarResizeObserver.observe(measurementTarget);
-  }
-}
-
-async function waitForSidebarContainer(): Promise<HTMLElement> {
-  const existing = findSidebarContainer();
-  if (existing) {
-    return existing;
-  }
-
-  return new Promise((resolve) => {
-    const observer = new MutationObserver(() => {
-      const candidate = findSidebarContainer();
-      if (candidate) {
-        observer.disconnect();
-        resolve(candidate);
-      }
-    });
-
-    const target = document.body ?? document.documentElement;
-    if (target) {
-      observer.observe(target, { childList: true, subtree: true });
-    }
-  });
-}
-
-function initializeSidebarWatchers(host: HTMLElement) {
-  activeHost = host;
-  ensureHostPlacement();
-
-  if (!sidebarMutationObserver) {
-    sidebarMutationObserver = new MutationObserver(() => {
-      ensureHostPlacement();
-    });
-
-    const target = document.body ?? document.documentElement;
-    if (target) {
-      sidebarMutationObserver.observe(target, {
-        childList: true,
-        subtree: true,
-      });
-    }
-  }
-
-  if (locationWatcher === null) {
-    locationWatcher = window.setInterval(() => {
-      if (lastKnownHref !== window.location.href) {
-        lastKnownHref = window.location.href;
-        ensureHostPlacement();
-      }
-    }, 750);
-  }
-}
-
-async function ensureShadowHost(): Promise<HTMLElement> {
-  const existing = document.getElementById(HOST_ID);
-  if (existing) {
-    initializeSidebarWatchers(existing);
-    return existing;
-  }
-
-  const sidebar = await waitForSidebarContainer();
-  const host = document.createElement('li');
-  host.id = HOST_ID;
-  sidebar.appendChild(host);
-  initializeSidebarWatchers(host);
-  return host;
-}
-=======
-import { initI18n } from '@/shared/i18n';
->>>>>>> 30bd83a1
-
-function mountReact(rootElement: HTMLElement) {
-  if (rootElement.shadowRoot) {
-    return rootElement.shadowRoot as ShadowRoot;
-  }
-  const shadow = rootElement.attachShadow({ mode: 'open' });
-  const style = document.createElement('style');
-  style.textContent = `
-    :host {
-      all: initial;
-      display: list-item;
-      width: 100%;
-      color: inherit;
-      font: inherit;
-      list-style: none;
-      pointer-events: auto;
-    }
-    :host([data-ai-companion-hidden="true"]) {
-      display: none !important;
-    }
-    :host([data-ai-companion-collapsed="true"]) .ai-companion-label,
-    :host([data-ai-companion-collapsed="true"]) .ai-companion-subtitle,
-    :host([data-ai-companion-collapsed="true"]) .ai-companion-chevron {
-      display: none !important;
-    }
-    :host([data-ai-companion-collapsed="true"]) .ai-companion-button {
-      justify-content: center;
-      padding: 0.75rem;
-    }
-    :host([data-ai-companion-collapsed="true"]) .ai-companion-panel {
-      display: none !important;
-    }
-    *, *::before, *::after { box-sizing: border-box; }
-    button { font: inherit; color: inherit; background: none; border: none; cursor: pointer; padding: 0; }
-    a { color: inherit; text-decoration: none; }
-    svg { display: block; }
-  `;
-  shadow.appendChild(style);
-  const globalStyles = document.createElement('link');
-  globalStyles.rel = 'stylesheet';
-  globalStyles.href = globalStylesUrl;
-  shadow.appendChild(globalStyles);
-  const container = document.createElement('div');
-  shadow.appendChild(container);
-  return shadow;
-}
-
-function CompanionSidebarItem() {
-  const panelId = useId();
-  const [isExpanded, setExpanded] = useState(false);
-  const [isModalOpen, setModalOpen] = useState(false);
-  const [activeToolbar, setActiveToolbar] = useState<'history' | 'prompts' | 'media'>('history');
-  const { t } = useTranslation();
-
-  useEffect(() => {
-    const host = document.getElementById(HOST_ID);
-    if (!host) {
-      return;
-    }
-    if (isExpanded) {
-      host.setAttribute('data-ai-companion-open', 'true');
-    } else {
-      host.removeAttribute('data-ai-companion-open');
-    }
-  }, [isExpanded]);
-
-  useEffect(() => {
-    const host = document.getElementById(HOST_ID);
-    if (!host) {
-      return;
-    }
-    const observer = new MutationObserver(() => {
-      if (host.getAttribute('data-ai-companion-collapsed') === 'true') {
-        setExpanded(false);
-      }
-    });
-    observer.observe(host, { attributes: true, attributeFilter: ['data-ai-companion-collapsed'] });
-    return () => {
-      observer.disconnect();
-    };
-  }, []);
-
-  useEffect(() => {
-    return () => {
-      const host = document.getElementById(HOST_ID);
-      if (host) {
-        host.removeAttribute('data-ai-companion-open');
-      }
-    };
-  }, []);
-
-  const toolbarLabel = useMemo(() => {
-    return t(`content.sidebar.toolbars.${activeToolbar}`);
-  }, [activeToolbar, t]);
-
-  const modalPoints = useMemo(() => {
-    return t('content.sidebar.modal.points', { returnObjects: true }) as string[];
-  }, [t]);
-
-  const chevronClasses = `ai-companion-chevron h-4 w-4 text-slate-400 transition-transform duration-200 ${
-    isExpanded ? 'rotate-180 text-slate-200' : ''
-  }`;
-  const panelClasses = `ai-companion-panel ${
-    isExpanded
-      ? 'mt-2 space-y-4 rounded-xl border border-white/10 bg-white/5 p-4 text-slate-100 shadow-lg backdrop-blur-sm'
-      : 'hidden'
-  }`;
-
-  return (
-<<<<<<< HEAD
-    <>
-      <button
-        aria-controls={panelId}
-        aria-expanded={isExpanded}
-        aria-label="AI Companion"
-        className="ai-companion-button group flex w-full items-center gap-3 rounded-lg px-3 py-2 text-left text-[13px] font-medium text-slate-200 transition-colors hover:bg-white/5 focus-visible:outline focus-visible:outline-2 focus-visible:outline-offset-2 focus-visible:outline-emerald-400"
-        onClick={() => setExpanded((previous) => !previous)}
-        type="button"
-      >
-        <span className="ai-companion-icon flex h-7 w-7 items-center justify-center rounded-md bg-gradient-to-br from-emerald-400 via-emerald-500 to-emerald-600 text-[11px] font-semibold uppercase tracking-wide text-emerald-950 shadow-sm">
-          AI
-        </span>
-        <span className="ai-companion-label flex-1">
-          <span className="block text-sm font-semibold leading-tight text-slate-100">AI Companion</span>
-          <span className="ai-companion-subtitle mt-0.5 block text-xs font-normal text-slate-400">
-            Quick tools & prompts
-          </span>
-        </span>
-        <svg aria-hidden className={chevronClasses} fill="none" viewBox="0 0 20 20">
-          <path
-            d="M6 8l4 4 4-4"
-            stroke="currentColor"
-            strokeLinecap="round"
-            strokeLinejoin="round"
-            strokeWidth="1.5"
-          />
-        </svg>
-      </button>
-      <div aria-hidden={!isExpanded} className={panelClasses} id={panelId}>
-        <header className="flex items-start justify-between gap-3">
-          <div>
-            <p className="text-[10px] font-semibold uppercase tracking-[0.3em] text-emerald-400">AI Companion</p>
-            <h2 className="text-base font-semibold text-slate-50">{toolbarLabel}</h2>
-          </div>
-          <button
-            className="rounded-md border border-white/10 bg-white/10 px-3 py-1.5 text-xs font-semibold uppercase tracking-wide text-slate-100 transition-colors hover:bg-white/20 focus-visible:outline focus-visible:outline-2 focus-visible:outline-offset-2 focus-visible:outline-emerald-400"
-            onClick={() => setModalOpen(true)}
-            type="button"
-          >
-            Patterns
-=======
     <div className="pointer-events-auto w-full rounded-xl border border-slate-800 bg-slate-950/95 p-4 text-slate-100 shadow-xl">
       <header className="mb-4 flex items-center justify-between">
         <div>
@@ -434,7 +63,6 @@
             type="button"
           >
             {t('content.sidebar.modal.close')}
->>>>>>> 30bd83a1
           </button>
         </header>
         <Tabs defaultValue="history" onChange={(value) => setActiveToolbar(value as typeof activeToolbar)}>
@@ -507,7 +135,6 @@
   );
 }
 
-<<<<<<< HEAD
 function init() {
   ensureShadowHost().then((host) => {
     const shadow = mountReact(host);
@@ -522,22 +149,6 @@
       </StrictMode>
     );
   });
-=======
-async function init() {
-  const host = await ensureShadowHost();
-  await initI18n();
-  const shadow = mountReact(host);
-  const container = shadow.querySelector('div:last-of-type') as HTMLDivElement | null;
-  if (!container) {
-    throw new Error('Failed to initialize companion overlay container');
-  }
-  const root = createRoot(container);
-  root.render(
-    <StrictMode>
-      <CompanionOverlay />
-    </StrictMode>
-  );
->>>>>>> 30bd83a1
 }
 
 if (document.readyState === 'loading') {
